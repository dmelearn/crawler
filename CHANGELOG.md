--- conflicted
+++ resolved
@@ -2,12 +2,10 @@
 
 All Notable changes to `spatie/crawler` will be documented in this file.
 
-<<<<<<< HEAD
-## 1.1.0
+
+## 1.1.0 - 2015-11-16
 - Add support for custom ports
 
-## 1.0.0
-=======
 ## 1.0.2 - 2015-11-05
 - Lower required php version to 5.5
 
@@ -15,5 +13,4 @@
 - Make url's case sensitive
 
 ## 1.0.0 - 2015-11-03
->>>>>>> 793596c1
 - First release